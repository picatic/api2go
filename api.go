--- conflicted
+++ resolved
@@ -1001,15 +1001,11 @@
 
 func marshalResponse(resp interface{}, w http.ResponseWriter, status int, r *http.Request, marshalers map[string]ContentMarshaler) error {
 	marshaler, contentType := selectContentMarshaler(r, marshalers)
-<<<<<<< HEAD
-	result, err := marshaler.Marshal(filterSparseFields(resp, r))
-=======
 	filtered, err := filterSparseFields(resp, r)
 	if err != nil {
 		return err
 	}
 	result, err := marshaler.Marshal(filtered)
->>>>>>> 7e85e66a
 	if err != nil {
 		return err
 	}
@@ -1017,19 +1013,6 @@
 	return nil
 }
 
-<<<<<<< HEAD
-func filterSparseFields(resp interface{}, r *http.Request) interface{} {
-	query := r.URL.Query()
-	if len(query) < 1 {
-		return resp
-	}
-
-	if content, ok := resp.(map[string]interface{}); ok {
-
-		// single entry in data
-		if data, ok := content["data"].(map[string]interface{}); ok {
-			replaceAttributes(&query, &data)
-=======
 func filterSparseFields(resp interface{}, r *http.Request) (interface{}, error) {
 	query := r.URL.Query()
 	queryParams := parseQueryFields(&query)
@@ -1046,20 +1029,15 @@
 			for t, v := range errors {
 				wrongFields[t] = v
 			}
->>>>>>> 7e85e66a
 		}
 
 		// data can be a slice too
 		if datas, ok := content["data"].([]map[string]interface{}); ok {
 			for index, data := range datas {
-<<<<<<< HEAD
-				replaceAttributes(&query, &data)
-=======
 				errors := replaceAttributes(&queryParams, &data)
 				for t, v := range errors {
 					wrongFields[t] = v
 				}
->>>>>>> 7e85e66a
 				datas[index] = data
 			}
 		}
@@ -1067,43 +1045,6 @@
 		// included slice
 		if included, ok := content["included"].([]map[string]interface{}); ok {
 			for index, include := range included {
-<<<<<<< HEAD
-				replaceAttributes(&query, &include)
-				included[index] = include
-			}
-		}
-	}
-	return resp
-}
-
-func extractFields(query *url.Values, name string) []string {
-	fields := query.Get(fmt.Sprintf("fields[%s]", name))
-	if fields == "" {
-		return []string{}
-	}
-
-	return strings.Split(fields, ",")
-}
-
-func filterAttributes(attributes map[string]interface{}, fields []string) map[string]interface{} {
-	filteredAttributes := map[string]interface{}{}
-	for _, field := range fields {
-		if attribute, ok := attributes[field]; ok {
-			filteredAttributes[field] = attribute
-		}
-	}
-
-	return filteredAttributes
-}
-
-func replaceAttributes(query *url.Values, entry *map[string]interface{}) {
-	fields := extractFields(query, (*entry)["type"].(string))
-	if len(fields) > 0 {
-		if attributes, ok := (*entry)["attributes"]; ok {
-			(*entry)["attributes"] = filterAttributes(attributes.(map[string]interface{}), fields)
-		}
-	}
-=======
 				errors := replaceAttributes(&queryParams, &include)
 				for t, v := range errors {
 					wrongFields[t] = v
@@ -1177,7 +1118,6 @@
 	}
 
 	return nil
->>>>>>> 7e85e66a
 }
 
 func selectContentMarshaler(r *http.Request, marshalers map[string]ContentMarshaler) (marshaler ContentMarshaler, contentType string) {
